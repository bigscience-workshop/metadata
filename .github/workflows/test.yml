name: Test

on:
    push:
        branches:
            - master
    pull_request:
        branches:
            - master
    release:
        types:
            - created
jobs:
    test:
        name: Test
        runs-on: ubuntu-latest
        steps:
            - uses: actions/checkout@v2
            - name: Set up Python 3.7.11
              uses: actions/setup-python@v2
              with:
                  python-version: 3.7.11
            - name: Install dependencies
              run: |
                  python -m pip install --upgrade pip
<<<<<<< HEAD
                  python -m pip install .[html_parser]
=======
                  python -m pip install .[entity_preprocessing]
>>>>>>> 6aec45fd
                  python -m pip install -r requirements-dev.txt
            - name: Test
              run: |
                  python -m pytest tests/test_get_dataloaders.py
                  python -m pytest tests/test_metadata_utils.py
                  python -m pytest tests/test_preprocessing_utils.py
                  python -m pytest tests/preprocessing_tools<|MERGE_RESOLUTION|>--- conflicted
+++ resolved
@@ -23,11 +23,7 @@
             - name: Install dependencies
               run: |
                   python -m pip install --upgrade pip
-<<<<<<< HEAD
-                  python -m pip install .[html_parser]
-=======
-                  python -m pip install .[entity_preprocessing]
->>>>>>> 6aec45fd
+                  python -m pip install .[html_parser,entity_preprocessing]
                   python -m pip install -r requirements-dev.txt
             - name: Test
               run: |
