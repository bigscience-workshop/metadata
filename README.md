--- conflicted
+++ resolved
@@ -1,10 +1,6 @@
 # BigScience Modeling Metadata
 
-<<<<<<< HEAD
-[![Test](/actions/workflows/test.yml/badge.svg)](/actions/workflows/test.yml)
-=======
 [![Test](../../actions/workflows/test.yml/badge.svg)](../../actions/workflows/test.yml)
->>>>>>> ad448d41
 
 This repository contains code for including metadata such as URLs, timestamps, website descriptions and HTML tags during language model pretraining. The purpose is to explore, solely from a modeling perspective, how to make good use of metadata to improve various aspects of the model (such as its zero-shot text generation abilities). This repository is **not** intended for general contributions to metadata that are not concerned with modeling.
 
