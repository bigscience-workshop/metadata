--- conflicted
+++ resolved
@@ -8,16 +8,12 @@
 accelerate launch --fp16 train.py max_train_steps=100 num_eval=1 data_config.per_device_eval_batch_size=4
 ```
 
-<<<<<<< HEAD
 ## Get Help
 
 ```sh
 python metadata/train.py [-h] [--help]
 ```
 
-
-## Metadata format
-=======
 ## Metadata Format
 
 This script expects metadata to be in [JSON lines (.jsonl)](https://jsonlines.org/) format. Each JSON line is required to have the following fields:
@@ -49,7 +45,6 @@
 
 Below is a valid input example consisting of a text with two global metadata instances (``url`` and ``timestamp``) and one local metadata instance (``entity``).
 Note that this entire input should be in *a single line* in the actual dataset.
->>>>>>> 1248add2
 
 ```javascript
 {
