--- conflicted
+++ resolved
@@ -466,13 +466,9 @@
         dataset = concatenate_datasets([d for d, _ in datasets])
     else:
         sizes = [n for _, n in datasets]
-<<<<<<< HEAD
         datasets = [d for d, n in datasets]
         if shuffle_buffer_size > 0:
             datasets = [d.shuffle(seed=42, buffer_size=1024) for d in datasets]
-=======
-        datasets = [d.shuffle(seed=42, buffer_size=1024) for d, n in datasets]
->>>>>>> fd2fa6d8
         if len(datasets) == 1:
             return datasets[0]
         probabilities = [n / sum(sizes) for n in sizes]
