# Licensed under the Apache License, Version 2.0 (the "License");
# you may not use this file except in compliance with the License.
# You may obtain a copy of the License at
#
#     http://www.apache.org/licenses/LICENSE-2.0
#
# Unless required by applicable law or agreed to in writing, software
# distributed under the License is distributed on an "AS IS" BASIS,
# WITHOUT WARRANTIES OR CONDITIONS OF ANY KIND, either express or implied.
# See the License for the specific language governing permissions and
# limitations under the License.

"""
This script provides functions for processing different kinds of metadata.
"""
from dataclasses import dataclass, field
from typing import Any, Dict, List, Optional, Tuple
from urllib.parse import unquote_plus

from dateutil.parser import parse

from bsmetadata.preprocessing_tools import html_parser


@dataclass
class AllTagsRules:
    """Class containing rules common to all HTML tags to keep them or not"""

    attributes_to_keep: List[str] = field(
        default_factory=(lambda: []),
        metadata={"help": "List of the html attributes that we wish to keep. If None we keep them all."},
    )
    txt_max_chr_len: float = field(
        default=-float("inf"),
        metadata={
            "help": "A tag will not be added if its opening tag is spaced from its ending tag by a number of "
            "characters between `txt_min_chr_len` and `txt_max_chr_len`."
        },
    )
    txt_min_chr_len: float = field(
        default=-float("inf"),
        metadata={
            "help": "A tag will not be added if its opening tag is spaced from its ending tag by a number of "
            "characters between `txt_min_chr_len` and `txt_max_chr_len`."
        },
    )
    tags_exceptions_to_txt_max_min_chr_len: List[str] = field(
        default_factory=(lambda: []),
        metadata={
            "help": "A list of tags that would be excluded from the filter out rule using the values of "
            "`txt_min_chr_len` and `txt_max_chr_len`."
        },
    )


@dataclass
class HTMLParserConfig:
    """A class to store all hyperparameters for adding or not adding html metadata"""

    all_tags_rules: AllTagsRules = AllTagsRules()
    tags_to_remove_alone_tag_name: List[str] = field(
        default_factory=(lambda: []),
        metadata={
            "help": "Lists of tags that are governed by a particular rule based on the spacing of their opening and "
            "closing tags to be kept or not in the final list. A tag will not be added if its opening tag is spaced "
            "from its ending tag by a number of characters between the value at the same index as it in the "
            "`tags_to_remove_alone_txt_min_chr_len` list and the corresponding value in the "
            "`tags_to_remove_alone_txt_max_chr_len` list."
        },
    )
    tags_to_remove_alone_txt_max_chr_len: List[float] = field(
        default_factory=(lambda: []),
        metadata={"help": "Corresponding text length lower bound."},
    )
    tags_to_remove_alone_txt_min_chr_len: List[float] = field(
        default_factory=(lambda: []),
        metadata={"help": "Corresponding text length upper bound."},
    )


@dataclass
class MetadataConfig:
    metadata_list: List[str] = field(
        default_factory=list,
        metadata={"help": "The list of metadata types to use. Metadata is added in order of appearance in this list."},
    )
    local_metadata_special_tokens: Optional[Dict[str, str]] = field(
        default=None,
        metadata={
            "help": "A dictionary whose keys correspond to a local metadata type and values to the associated  "
            "generation control token special. This dictionary will be used if "
            "`add_local_metadata_special_tokens_in_prefix` is `True`. If `add_local_metadata_special_tokens_in_prefix`"
            " is `True` and this argument is equal to `None` then the name of the local metadata will be used directly"
            " as special token.."
        },
    )
    metadata_sep: str = field(
        default=" | ",
        metadata={
            "help": "The character sequence that is used to separate two instances of global metadata and/or local "
            "metadata special tokens (if `add_local_metadata_special_tokens_in_prefix` is `True`)."
        },
    )
    metadata_key_value_sep: str = field(
        default=": ",
        metadata={"help": "The character sequence that is used by default to separate a metadata key and its value."},
    )
    metadata_probability: float = field(
        default=1, metadata={"help": "The probability of adding metadata to an input example."}
    )
    treat_local_metadata_as_regular_text: bool = field(
        default=False,
        metadata={
            "help": "If True, local metadata token will be associated to a `0` int the metadata_mask list. If False, "
            "local metadata token will be associated to a `1` int the metadata_mask list"
        },
    )
    add_local_metadata_special_tokens_in_prefix: bool = field(
        default=False,
        metadata={
            "help": "If True, local metadata special tokens are added at the begining of the sample to indicate the "
            "type of metadata added in the sample. The special tokens used are equal to the string used in "
            "`metadata_list`"
        },
    )
    metadata_prefix_sep: str = field(
        default=" |||",
        metadata={
            "help": "The character sequence that is used to separate all global metadata and/or local metadata "
            "special tokens (if `add_local_metadata_special_tokens_in_prefix` is `True`) from the actual text."
        },
    )
    metadata_prefix_start_seq: str = field(
        default="",
        metadata={"help": "The character sequence to be concatenated at the beginning of the metadata prefix."},
    )
    entity_setting: str = field(
        default="normal",
        metadata={"help": "The settings in which you want to use entites. Valid choices: (beg, end, normal)"},
    )
    max_seq_len: int = field(
        default=512, metadata={"help": "The maximum number of tokens to use for each training chunk."}
    )
<<<<<<< HEAD
    local_metadata_special_token_start: Optional[Dict[str, str]] = field(
        default=None,
        metadata={"help": "A dictionary whose keys correspond to a local metadata type and values ...."},
    )
    local_metadata_special_token_end: Optional[Dict[str, str]] = field(
        default=None,
        metadata={"help": "A dictionary whose keys correspond to a local metadata type and values..."},
=======
    html_parser_config: Optional[HTMLParserConfig] = HTMLParserConfig(
        AllTagsRules(
            attributes_to_keep=None,
            txt_max_chr_len=-float("inf"),
            txt_min_chr_len=-float("inf"),
            tags_exceptions_to_txt_max_min_chr_len=None,
        ),
        tags_to_remove_alone_tag_name=[],
        tags_to_remove_alone_txt_max_chr_len=[],
        tags_to_remove_alone_txt_min_chr_len=[],
>>>>>>> 7912ae4b
    )


class MetadataProcessor:
    """A metadata processor can be used to add both global and local metadata information to a given input text."""

    def __init__(self, cfg: MetadataConfig):
        """
        Args:
            cfg: The data configuration to use.
        """
        self.cfg = cfg

    def process_global(self, metadata_attrs: Dict[str, Any]) -> Optional[str]:
        """Process a single instance of global metadata and compute the corresponding prefix.

        This prefix is added at the very beginning (that is, before the actual input text), along with all other global metadata.
        By default, global metadata is represented as a key-value pair and separated using `self.cfg.metadata_key_value_sep`, which
        defaults to ": ". For example, for a metadata instance with key "url" and value "wikipedia.com/Apple", the default global
        prefix will be "url: wikipedia.com/Apple".

        Args:
            metadata_attrs: All attributes of this metadata instance. Each global metadata instance is expected to have an attribute "key"
            of type string and a corresponding "value" of arbitrary type.

        Returns:
            A single string representing the prefix that should be added to the input for this metadata instance.
        """
        return "".join([metadata_attrs["key"], self.cfg.metadata_key_value_sep, metadata_attrs["value"]])

    def process_local(self, metadata_attrs: Dict[str, Any]) -> Optional[Tuple[str, str]]:
        """Process a single instance of local metadata and compute the corresponding prefix and suffix.

        Local metadata must have a character-level start and end index. The prefix returned by this function is added directly before the
        start index, the suffix is added directly at the end index. For example, for an input "a b c" and a metadata instance with start
        index 2 and end index 3, if this function returns the tuple `("<b>", "</b>")`, the input will be converted to "a <b>b</b> c".

        Args:
            metadata_attrs: All attributes of this metadata instance. Each local metadata instance is expected to have an attribute "key"
            of type string and a corresponding "value" of arbitrary type, as well as a "char_start_idx" and "char_end_idx" of type int.

        Returns:
            A tuple of two strings representing the prefix and suffix that should be added to the input for this metadata instance.
        """
        kv_pair = "".join([metadata_attrs["key"], self.cfg.metadata_key_value_sep, metadata_attrs["value"]])
        return f"[{kv_pair}]", f"[/{kv_pair}]"


class TimestampProcessor(MetadataProcessor):
    """An example metadata processor for timestamps."""

    def process_global(self, metadata_attrs: Dict[str, Any]) -> Optional[str]:
        # We represent a timestamp using only the year and month.
        # Example: "Year: 2020 | Month: September".
        formatted_datetime = parse(metadata_attrs["value"])
        year_str = f"Year: {formatted_datetime.year}"
        month_str = f"Month: {formatted_datetime.strftime('%B')}"
        return self.cfg.metadata_sep.join((year_str, month_str))


class EntityProcessor(MetadataProcessor):
    """An example metadata processor for named entities."""

    def process_local(self, metadata_attrs: Dict[str, Any]) -> Optional[Tuple[str, str]]:
        # We represent an entity by adding the entity name after the entity mention in double square brackets.
        # Example: "Biden [[Joe Biden]] studied at ..."
        if self.cfg.entity_setting == "end" or self.cfg.entity_setting == "normal":
            return "", f" [[{metadata_attrs['value']}]]"
        elif self.cfg.entity_setting == "beg":
            return f" [[{metadata_attrs['value']}]]", ""


class HtmlProcessor(MetadataProcessor):
    """An example metadata processor for HTMl tags."""

    def __init__(
        self,
        cfg: MetadataConfig,
    ):
        """
        Args:
            cfg: The data configuration to use.
        """
        super().__init__(cfg)
        attributes_to_keep = cfg.html_parser_config.all_tags_rules.attributes_to_keep
        txt_max_chr_len = cfg.html_parser_config.all_tags_rules.txt_max_chr_len
        txt_min_chr_len = cfg.html_parser_config.all_tags_rules.txt_min_chr_len
        tags_exceptions = cfg.html_parser_config.all_tags_rules.tags_exceptions_to_txt_max_min_chr_len
        tags_to_remove_alone = [
            html_parser.objects.TagToRemove(tag=tag, txt_max_chr_len=txt_max_chr_len, txt_min_chr_len=txt_min_chr_len)
            for (tag, txt_max_chr_len, txt_min_chr_len) in zip(
                cfg.html_parser_config.tags_to_remove_alone_tag_name,
                cfg.html_parser_config.tags_to_remove_alone_txt_max_chr_len,
                cfg.html_parser_config.tags_to_remove_alone_txt_min_chr_len,
            )
        ]

        self._tag_filter = html_parser.filters_and_cleaners.TagFilter(
            tags_to_remove_alone=tags_to_remove_alone,
            txt_min_chr_len_alone=txt_min_chr_len,
            txt_max_chr_len_alone=txt_max_chr_len,
            tags_exceptions_alone=tags_exceptions,
        )
        self._attributes_to_keep = attributes_to_keep

    def process_local(self, metadata_attrs: Dict[str, Any]) -> Optional[Tuple[str, str]]:
        # We represent a html tag `T` by enclosing the corresponding text span with "<T>" and "</T>".
        # Example: An <b>apple</b> is an edible fruit.
        html_node = html_parser.objects.Metadata(
            char_start_idx=metadata_attrs["char_start_idx"],
            value=html_parser.objects.HtmlTag(
                tag=metadata_attrs["value"],
                attrs={
                    attr: attr_value
                    for attr, attr_value in zip(
                        metadata_attrs["html_attrs"]["attrs"], metadata_attrs["html_attrs"]["values"]
                    )
                },
            ),
            char_end_idx=metadata_attrs["char_end_idx"],
            key=metadata_attrs["key"],
            type=metadata_attrs["type"],
            relative_start_pos=0,  # unused
            relative_end_pos=0,  # unused
        )
        if self._tag_filter.drop_tag(html_node):
            return None

        attributes = " ".join(
            f"{attr}:{value}"
            for attr, value in zip(metadata_attrs["html_attrs"]["attrs"], metadata_attrs["html_attrs"]["values"])
            if (self._attributes_to_keep is None or attr in self._attributes_to_keep)
        )
        if attributes:
            attributes = " " + attributes
        return f"<{metadata_attrs['value']}{attributes}>", f"</{metadata_attrs['value']}>"


class UrlProcessor(MetadataProcessor):
    """An example metadata processor for URLs."""

    def process_global(self, metadata_attrs: Dict[str, Any]) -> Optional[str]:
        # We represent a URL with unquoted format such that less confusion for a tokenizer.
        # Example: "foo.bar/Year 2021/" instead of "foo.bar/Year%202021/".
        return "".join([metadata_attrs["key"], self.cfg.metadata_key_value_sep, unquote_plus(metadata_attrs["value"])])


class WebsiteDescriptionProcessor(MetadataProcessor):
    """An example metadata processor for website descriptions."""

    def process_global(self, metadata_attrs: Dict[str, Any]) -> Optional[str]:
        # Example: "website_description: BBC is a news organization".
        return "".join(["Website Description", self.cfg.metadata_key_value_sep, metadata_attrs["value"]])


class DatasourceProcessor(MetadataProcessor):
    """An example metadata processor for datasource types."""

    def process_global(self, metadata_attrs: Dict[str, Any]) -> Optional[str]:
        # We represent the DATASOURCE by using meaningful information of the URL.
        # URL: http://www.example.de/2015/forum/article/21-new-project
        # Example: example.de > forum > article > new project
        return "".join(["Datasource", self.cfg.metadata_key_value_sep, metadata_attrs["value"]])


class GenerationLengthProcessor(MetadataProcessor):
    """An example metadata processor for the text length."""

    def process_global(self, metadata_attrs: Dict[str, Any]) -> Optional[str]:
        # We represent the length of a text by the number of characters.
        # Example: Length: 123

        return "".join(["Text Length", self.cfg.metadata_key_value_sep, metadata_attrs["value"]])


class BasicStartLocalProcessor(MetadataProcessor):
    def process_local(self, metadata_attrs: Dict[str, Any]) -> Optional[Tuple[str, str]]:
        # This is a basic processor that just creates a local start tag from the value stored in the metadata
        return metadata_attrs["value"], ""


PROCESSORS = {
    "timestamp": TimestampProcessor,
    "source": DatasourceProcessor,
    "length": GenerationLengthProcessor,
    "entity": EntityProcessor,
    "html": HtmlProcessor,
    "url": UrlProcessor,
    "website_description": WebsiteDescriptionProcessor,
    "basic_start_local": BasicStartLocalProcessor,
}<|MERGE_RESOLUTION|>--- conflicted
+++ resolved
@@ -141,15 +141,6 @@
     max_seq_len: int = field(
         default=512, metadata={"help": "The maximum number of tokens to use for each training chunk."}
     )
-<<<<<<< HEAD
-    local_metadata_special_token_start: Optional[Dict[str, str]] = field(
-        default=None,
-        metadata={"help": "A dictionary whose keys correspond to a local metadata type and values ...."},
-    )
-    local_metadata_special_token_end: Optional[Dict[str, str]] = field(
-        default=None,
-        metadata={"help": "A dictionary whose keys correspond to a local metadata type and values..."},
-=======
     html_parser_config: Optional[HTMLParserConfig] = HTMLParserConfig(
         AllTagsRules(
             attributes_to_keep=None,
@@ -160,7 +151,6 @@
         tags_to_remove_alone_tag_name=[],
         tags_to_remove_alone_txt_max_chr_len=[],
         tags_to_remove_alone_txt_min_chr_len=[],
->>>>>>> 7912ae4b
     )
 
 
