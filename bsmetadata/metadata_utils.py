# Licensed under the Apache License, Version 2.0 (the "License");
# you may not use this file except in compliance with the License.
# You may obtain a copy of the License at
#
#     http://www.apache.org/licenses/LICENSE-2.0
#
# Unless required by applicable law or agreed to in writing, software
# distributed under the License is distributed on an "AS IS" BASIS,
# WITHOUT WARRANTIES OR CONDITIONS OF ANY KIND, either express or implied.
# See the License for the specific language governing permissions and
# limitations under the License.

"""
This script provides utility functions for linearizing, encoding and chunking a given input text with metadata information.
"""
import random
from collections import defaultdict
from dataclasses import asdict, dataclass, field
from typing import Any, DefaultDict, Dict, List, Optional, Tuple

from transformers import PreTrainedTokenizerFast

from bsmetadata.metadata_processors import PROCESSORS, MetadataConfig, MetadataProcessor


@dataclass
class MetadataIdxStorage:
    start_idx_tag_with_content: dict = field(default_factory=(lambda: defaultdict(list)))
    end_idx_tag_with_content: dict = field(default_factory=(lambda: defaultdict(list)))
    start_idx_tag_without_content: dict = field(default_factory=(lambda: defaultdict(list)))
    end_idx_tag_without_content: dict = field(default_factory=(lambda: defaultdict(list)))


@dataclass
class BasicMetadata:
    char_start_idx: int
    key: str
    type: str
    value: str
    char_end_idx: Optional[int] = None
    relative_start_pos: Optional[int] = None
    relative_end_pos: Optional[int] = None


def add_metadata_and_chunk_examples(
    examples: Dict[str, List], tokenizer: PreTrainedTokenizerFast, cfg: MetadataConfig
) -> Dict[str, List]:
    """Adds metadata to the provided input examples, encodes them and groups them in chunks of size `cfg.max_seq_len`.

    Args:
        examples: The examples to process, with required keys "text" and "metadata".
        tokenizer: The pretrained tokenizer to use.
        cfg: The config to use for adding metadata and chunking.

    Returns:
        A new (potentially larger) collection of examples with keys "input_ids", "attention_mask" and "metadata_mask", where:
            - the input ids are a list of token ids corresponding to the input text with metadata;
            - the attention mask is 0 for padding tokens and 1 everywhere else;
            - the metadata mask is 1 for tokens corresponding to metadata and 0 for all other tokens.
    """
    num_examples = len(next(iter(examples.values())))
    linearized_examples = defaultdict(list)

    for example_idx in range(num_examples):
        example = {k: v[example_idx] for k, v in examples.items()}

        # Determine whether metadata should be used.
        add_metadata = random.random() < cfg.metadata_probability

        if add_metadata:
            # Get the global metadata prefix that is prepended to each training example.
<<<<<<< HEAD
            global_metadata_prefix = create_global_metadata_prefix(example, cfg)
            global_metadata_prefix_encoded = tokenizer.encode_plus(global_metadata_prefix, truncation=True).input_ids
=======
            metadata_prefix = create_metadata_prefix(example, cfg)
            metadata_prefix_encoded = (
                tokenizer.encode_plus(cfg.metadata_prefix_start_seq + metadata_prefix).input_ids
                if metadata_prefix
                else []
            )
>>>>>>> 9c078c74
        else:
            metadata_prefix_encoded = []

        if add_metadata:
            # Get the actual text with local metadata inserted.
            text_with_local_metadata, char_level_metadata_mask = add_local_metadata_to_text(example, cfg)
        else:
            text_with_local_metadata = example["text"]
            char_level_metadata_mask = [False] * len(text_with_local_metadata)

        if metadata_prefix_encoded:
            text_with_local_metadata = " " + text_with_local_metadata
            char_level_metadata_mask = [False] + char_level_metadata_mask

        text_with_local_metadata_encoded = tokenizer.encode_plus(text_with_local_metadata, truncation=True)

        def is_metadata(idx: int) -> bool:
            char_span = text_with_local_metadata_encoded.token_to_chars(idx)
            char_range = range(char_span.start, char_span.end)
            return any(char_level_metadata_mask[c] for c in char_range)

        if cfg.treat_local_metadata_as_regular_text:
            token_level_metadata_mask = [0] * len(text_with_local_metadata_encoded.input_ids)
        else:
            token_level_metadata_mask = [
                is_metadata(idx) for idx, _ in enumerate(text_with_local_metadata_encoded.input_ids)
            ]

        # Create chunks of `max_seq_len` tokens.
        prefix_len = len(metadata_prefix_encoded)
        max_text_len = cfg.max_seq_len - prefix_len

        for text_chunk_encoded, chunk_metadata_mask in chunks(
            max_text_len, text_with_local_metadata_encoded.input_ids, token_level_metadata_mask
        ):
            total_len = prefix_len + len(text_chunk_encoded)
            padding_len = max_text_len - len(text_chunk_encoded)

            input_ids = metadata_prefix_encoded + text_chunk_encoded + [tokenizer.eos_token_id] * padding_len
            attention_mask = [1] * total_len + [0] * padding_len
            metadata_mask = [1] * prefix_len + [int(x) for x in chunk_metadata_mask] + [0] * padding_len

            linearized_examples["input_ids"].append(input_ids)
            linearized_examples["attention_mask"].append(attention_mask)
            linearized_examples["metadata_mask"].append(metadata_mask)

    return linearized_examples


def create_metadata_prefix(example: Dict[str, Any], cfg: MetadataConfig) -> str:
    """Creates a prefix containing all global metadata information (including URLs, timestamps, etc)
    and/or local metadata special tokens

    Args:
        example: The example to create a metadata prefix for.
        cfg: The data config to use.

    Returns:
        A string containing the metadata prefix.
    """
    processed_metadata = {}
    for metadata in example["metadata"]:
        key, type_ = metadata["key"], metadata["type"]
        if key not in cfg.metadata_list:
            continue

        if type_ == "global":
            processor = PROCESSORS.get(key, MetadataProcessor)(cfg)
            processed_metadata[key] = processor.process_global(metadata)
        elif cfg.add_local_metadata_special_tokens_in_prefix and cfg.local_metadata_special_tokens:
            processed_metadata[key] = cfg.local_metadata_special_tokens[key]
        elif cfg.add_local_metadata_special_tokens_in_prefix:
            processed_metadata[key] = key

    sorted_metadata = [processed_metadata.get(md, None) for md in cfg.metadata_list]
    sorted_metadata = [md for md in sorted_metadata if md is not None]
    return cfg.metadata_sep.join(sorted_metadata) + cfg.metadata_prefix_sep if sorted_metadata else ""


def _collate_metadata(metadata_list: List[dict], cfg: MetadataConfig):
    """Transforms a list of local metadata that may be more than one at a same `char_start_idx` or `char_end_idx` index
    into a list of metadata with only one metadata per `char_start_idx`.
    The new metadata at `char_start_idx` corresponds to the concatenation of the local metadata that appear at the
    same idx (for its start value and/or its end value). The order is determined by the values of `relative_start_pos`
    and `relative_end_pos`.

    Note that this function requires that for each metadata has `char_start_idx`, `char_end_idx`,
    `relative_start_pos` and `relative_end_pos`

    Args:
        metadata_list: list of metadata dict to collate
        cfg: The data config to use.

    Returns:
        A list of metadata with only one metadata per `char_start_idx`
    """
    processor = PROCESSORS.get(metadata_list[0]["key"], MetadataProcessor)(cfg)

    new_metadata_list = []

    metadata_dict_idx = DefaultDict(dict)
    for metadata_node in metadata_list:
        processed_metadata = processor.process_local(metadata_node)
        if processed_metadata is None:
            continue

        metadata_node = BasicMetadata(
            char_start_idx=metadata_node["char_start_idx"],
            key=metadata_node["key"],
            type=metadata_node["type"],
            value=metadata_node["value"],
            char_end_idx=metadata_node["char_end_idx"],
            relative_start_pos=metadata_node["relative_start_pos"],
            relative_end_pos=metadata_node["relative_end_pos"],
        )
        start_text, end_text = processed_metadata

        assert metadata_node.relative_start_pos not in metadata_dict_idx[metadata_node.char_start_idx]
        assert metadata_node.relative_end_pos not in metadata_dict_idx[metadata_node.char_end_idx]

        metadata_dict_idx[metadata_node.char_start_idx][metadata_node.relative_start_pos] = start_text
        metadata_dict_idx[metadata_node.char_end_idx][metadata_node.relative_end_pos] = end_text

    for absolute_idx, value in metadata_dict_idx.items():
        pos_sorted = sorted(list(value.keys()))
        local_metadata = ""
        for pos in pos_sorted:
            local_metadata += metadata_dict_idx[absolute_idx][pos]
        new_metadata_list.append(
            asdict(
                BasicMetadata(
                    char_start_idx=absolute_idx,
                    key=f"basic_start_local_{metadata_list[0]['key']}",
                    type="local",
                    value=local_metadata,
                    char_end_idx=absolute_idx,
                    relative_start_pos=None,
                    relative_end_pos=None,
                )
            )
        )
    return new_metadata_list


def add_local_metadata_to_text(example: Dict[str, Any], cfg: MetadataConfig) -> Tuple[str, List[bool]]:
    """Adds local metadata (such as HTML tags and entity names) to the given input text.
    Args:
        example: The example for which local metadata should be added.
        cfg: The data config to use.
    Returns:
        A tuple of two elements, where:
            - the first element is the text with metadata;
            - the second element is a boolean mask where `mask[i]` is set iff `text[i]` is some kind of metadata.
    """
    metadata_idx_storage = MetadataIdxStorage()

    # Filter and sort all metadata so that they are processed in the requested order.

    filtered_metadata = defaultdict(list)
    for md in example["metadata"]:
        if md["type"] == "local" and md["key"] in cfg.metadata_list:
            filtered_metadata[md["key"]].append(md)

    for metadata_type, metadata_list in filtered_metadata.items():
        if metadata_list and metadata_list[0].get("relative_start_pos") is not None:
            assert all(md.get("relative_start_pos") is not None for md in metadata_list), (
                "We have a type of tag that has its `relative_start_pos` field partially defined and "
                "we don't know how to handle this case."
            )

            filtered_metadata[metadata_type] = _collate_metadata(metadata_list, cfg)

    filtered_metadata = sum(filtered_metadata.values(), [])

    # A list is created to define the order between the metadata types
    metadata_list_priority = [
        metadata_key if pos == 0 else f"basic_start_local_{metadata_key}"
        for metadata_key in cfg.metadata_list
        for pos in (0, 1)
    ]
    sorted_metadata = sorted(
        filtered_metadata, key=lambda md: (metadata_list_priority.index(md["key"]), md["char_end_idx"])
    )

    for md in filtered_metadata:
        if "basic_start_local" in md["key"]:
            md["key"] = "basic_start_local"

    # Compute the text sequences to add at the start and end of each metadata entry.
    for metadata in sorted_metadata:
        processor = PROCESSORS.get(metadata["key"], MetadataProcessor)(cfg)
        processed_metadata = processor.process_local(metadata)
        if processed_metadata is None:
            continue
        start_text, end_text = processed_metadata
        char_start_idx = metadata.get("char_start_idx", -1)
        char_end_idx = metadata.get("char_end_idx", -1)

        if char_start_idx == char_end_idx:
            metadata_idx_storage.start_idx_tag_without_content[char_start_idx].insert(0, start_text)
            metadata_idx_storage.end_idx_tag_without_content[char_end_idx].append(end_text)
        else:
            metadata_idx_storage.start_idx_tag_with_content[char_start_idx].insert(0, start_text)
            metadata_idx_storage.end_idx_tag_with_content[char_end_idx].append(end_text)

    # Build the final text with local metadata and the corresponding mask.
    text_with_local_metadata = []
    metadata_mask = []

    def _add_metadata_to_text(metadata_text_list, text_with_local_metadata, metadata_mask):
        for metadata_text in metadata_text_list:
            text_with_local_metadata.append(metadata_text)
            metadata_mask += [True] * len(metadata_text)

    for idx, char in enumerate(example["text"]):
        if idx in metadata_idx_storage.end_idx_tag_with_content:
            metadata_text_list = metadata_idx_storage.end_idx_tag_with_content[idx]
            _add_metadata_to_text(metadata_text_list, text_with_local_metadata, metadata_mask)

        if idx in metadata_idx_storage.start_idx_tag_without_content:
            metadata_text_list = metadata_idx_storage.start_idx_tag_without_content[idx]
            _add_metadata_to_text(metadata_text_list, text_with_local_metadata, metadata_mask)

        if idx in metadata_idx_storage.end_idx_tag_without_content:
            metadata_text_list = metadata_idx_storage.end_idx_tag_without_content[idx]
            _add_metadata_to_text(metadata_text_list, text_with_local_metadata, metadata_mask)

        if idx in metadata_idx_storage.start_idx_tag_with_content:
            metadata_text_list = metadata_idx_storage.start_idx_tag_with_content[idx]
            _add_metadata_to_text(metadata_text_list, text_with_local_metadata, metadata_mask)

        text_with_local_metadata.append(char)
        metadata_mask += [False]

    idx += 1
    if idx in metadata_idx_storage.end_idx_tag_with_content:
        metadata_text_list = metadata_idx_storage.end_idx_tag_with_content[idx]
        _add_metadata_to_text(metadata_text_list, text_with_local_metadata, metadata_mask)

    if idx in metadata_idx_storage.start_idx_tag_without_content:
        metadata_text_list = metadata_idx_storage.start_idx_tag_without_content[idx]
        _add_metadata_to_text(metadata_text_list, text_with_local_metadata, metadata_mask)

    if idx in metadata_idx_storage.end_idx_tag_without_content:
        metadata_text_list = metadata_idx_storage.end_idx_tag_without_content[idx]
        _add_metadata_to_text(metadata_text_list, text_with_local_metadata, metadata_mask)

    if idx in metadata_idx_storage.start_idx_tag_with_content:
        metadata_text_list = metadata_idx_storage.start_idx_tag_with_content[idx]
        _add_metadata_to_text(metadata_text_list, text_with_local_metadata, metadata_mask)

    return "".join(text_with_local_metadata), metadata_mask


def chunks(n: int, *lists):
    """Yield successive n-sized chunks from the provided lists."""
    assert n > 0, f"Chunk size must be positive, got {n}"
    assert lists, "At least one list must be given."
    assert len(set(len(lst) for lst in lists)) == 1, "All lists must be of the same size."
    for i in range(0, len(lists[0]), n):
        yield (lst[i : i + n] for lst in lists)<|MERGE_RESOLUTION|>--- conflicted
+++ resolved
@@ -69,17 +69,12 @@
 
         if add_metadata:
             # Get the global metadata prefix that is prepended to each training example.
-<<<<<<< HEAD
-            global_metadata_prefix = create_global_metadata_prefix(example, cfg)
-            global_metadata_prefix_encoded = tokenizer.encode_plus(global_metadata_prefix, truncation=True).input_ids
-=======
             metadata_prefix = create_metadata_prefix(example, cfg)
             metadata_prefix_encoded = (
-                tokenizer.encode_plus(cfg.metadata_prefix_start_seq + metadata_prefix).input_ids
+                tokenizer.encode_plus(cfg.metadata_prefix_start_seq + metadata_prefix, truncation=True).input_ids
                 if metadata_prefix
                 else []
             )
->>>>>>> 9c078c74
         else:
             metadata_prefix_encoded = []
 
