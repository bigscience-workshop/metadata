# Licensed under the Apache License, Version 2.0 (the "License");
# you may not use this file except in compliance with the License.
# You may obtain a copy of the License at
#
#     http://www.apache.org/licenses/LICENSE-2.0
#
# Unless required by applicable law or agreed to in writing, software
# distributed under the License is distributed on an "AS IS" BASIS,
# WITHOUT WARRANTIES OR CONDITIONS OF ANY KIND, either express or implied.
# See the License for the specific language governing permissions and
# limitations under the License.

"""
This script provides utility functions for linearizing, encoding and chunking a given input text with metadata information.
"""
import random
from collections import defaultdict
from dataclasses import dataclass, field
from typing import Any, Dict, List, Tuple

from transformers import PreTrainedTokenizerFast

from bsmetadata.metadata_processors import PROCESSORS, MetadataConfig, MetadataProcessor


def add_metadata_and_chunk_examples(
    examples: Dict[str, List], tokenizer: PreTrainedTokenizerFast, cfg: MetadataConfig
) -> Dict[str, List]:
    """Adds metadata to the provided input examples, encodes them and groups them in chunks of size `cfg.max_seq_len`.

    Args:
        examples: The examples to process, with required keys "text" and "metadata".
        tokenizer: The pretrained tokenizer to use.
        cfg: The config to use for adding metadata and chunking.

    Returns:
        A new (potentially larger) collection of examples with keys "input_ids", "attention_mask" and "metadata_mask", where:
            - the input ids are a list of token ids corresponding to the input text with metadata;
            - the attention mask is 0 for padding tokens and 1 everywhere else;
            - the metadata mask is 1 for tokens corresponding to metadata and 0 for all other tokens.
    """
    num_examples = len(next(iter(examples.values())))
    linearized_examples = defaultdict(list)

    for example_idx in range(num_examples):
        example = {k: v[example_idx] for k, v in examples.items()}

        # Determine whether metadata should be used.
        add_metadata = random.random() < cfg.metadata_probability

        if add_metadata:
            # Get the global metadata prefix that is prepended to each training example.
            global_metadata_prefix = create_global_metadata_prefix(example, cfg)
            global_metadata_prefix_encoded = tokenizer.encode_plus(global_metadata_prefix).input_ids
        else:
            global_metadata_prefix_encoded = []

        if add_metadata:
            # Get the actual text with local metadata inserted.
            text_with_local_metadata, char_level_metadata_mask = add_local_metadata_to_text(example, cfg)

        else:
            text_with_local_metadata = example["text"]
            char_level_metadata_mask = [False] * len(text_with_local_metadata)

        if global_metadata_prefix_encoded:
            text_with_local_metadata = " " + text_with_local_metadata
        char_level_metadata_mask = [False] + char_level_metadata_mask
        text_with_local_metadata_encoded = tokenizer.encode_plus(text_with_local_metadata)

        def is_metadata(idx: int) -> bool:
            char_span = text_with_local_metadata_encoded.token_to_chars(idx)
            char_range = range(char_span.start, char_span.end)
            return any(char_level_metadata_mask[c] for c in char_range)

        token_level_metadata_mask = [
            is_metadata(idx) for idx, _ in enumerate(text_with_local_metadata_encoded.input_ids)
        ]

        # Create chunks of `max_seq_len` tokens.
        global_metadata_len = len(global_metadata_prefix_encoded)
        max_text_len = cfg.max_seq_len - global_metadata_len

        for text_chunk_encoded, chunk_metadata_mask in chunks(
            max_text_len, text_with_local_metadata_encoded.input_ids, token_level_metadata_mask
        ):
            total_len = len(global_metadata_prefix_encoded) + len(text_chunk_encoded)
            padding_len = max_text_len - len(text_chunk_encoded)

            input_ids = global_metadata_prefix_encoded + text_chunk_encoded + [tokenizer.eos_token_id] * padding_len
            attention_mask = [1] * total_len + [0] * padding_len
            metadata_mask = [1] * global_metadata_len + [int(x) for x in chunk_metadata_mask] + [0] * padding_len

            linearized_examples["input_ids"].append(input_ids)
            linearized_examples["attention_mask"].append(attention_mask)
            linearized_examples["metadata_mask"].append(metadata_mask)

    return linearized_examples


def create_global_metadata_prefix(example: Dict[str, Any], cfg: MetadataConfig) -> str:
    """Creates a prefix containing all global metadata information (including URLs, timestamps, etc).

    Args:
        example: The example to create a global metadata prefix for.
        cfg: The data config to use.

    Returns:
        A string containing the global metadata prefix.
    """
    processed_metadata = {}
    for metadata in example["metadata"]:
        key, type_ = metadata["key"], metadata["type"]
        if type_ != "global" or key not in cfg.metadata_list:
            continue

        processor = PROCESSORS.get(key, MetadataProcessor)(cfg)
        processed_metadata[key] = processor.process_global(metadata)

    sorted_metadata = [processed_metadata.get(md, None) for md in cfg.metadata_list]
    sorted_metadata = [md for md in sorted_metadata if md is not None]
    return cfg.metadata_sep.join(sorted_metadata) + cfg.global_metadata_sep if sorted_metadata else ""


<<<<<<< HEAD
@dataclass
class MetadataIdxStorage:
    start_idx_tag_with_content: dict = field(default_factory=(lambda: defaultdict(list)))
    end_idx_tag_with_content: dict = field(default_factory=(lambda: defaultdict(list)))
    start_idx_tag_without_content: dict = field(default_factory=(lambda: defaultdict(list)))
    end_idx_tag_without_content: dict = field(default_factory=(lambda: defaultdict(list)))


def add_local_metadata_to_text(example: Dict[str, Any], cfg: DataConfig) -> Tuple[str, List[bool]]:
=======
def add_local_metadata_to_text(example: Dict[str, Any], cfg: MetadataConfig) -> Tuple[str, List[bool]]:
>>>>>>> 7ad85aa5
    """Adds local metadata (such as HTML tags and entity names) to the given input text.

    Args:
        example: The example for which local metadata should be added.
        cfg: The data config to use.

    Returns:
        A tuple of two elements, where:
            - the first element is the text with metadata;
            - the second element is a boolean mask where `mask[i]` is set iff `text[i]` is some kind of metadata.
    """
    metadata_idx_storage = MetadataIdxStorage()

    # Filter and sort all metadata so that they are processed in the requested order.
    filtered_metadata = [md for md in example["metadata"] if md["type"] == "local" and md["key"] in cfg.metadata_list]
    sorted_metadata = sorted(
        filtered_metadata, key=lambda md: (cfg.metadata_list.index(md["key"]), md["char_end_idx"])
    )

    # Compute the text sequences to add at the start and end of each metadata entry.
    for metadata in sorted_metadata:
        processor = PROCESSORS.get(metadata["key"], MetadataProcessor)(cfg)
        processed_metadata = processor.process_local(metadata)
        if processed_metadata is None:
            continue
        start_text, end_text = processed_metadata
        char_start_idx = metadata.get("char_start_idx", -1)
        char_end_idx = metadata.get("char_end_idx", -1)

        if char_start_idx == char_end_idx:
            metadata_idx_storage.start_idx_tag_without_content[char_start_idx].insert(0, start_text)
            metadata_idx_storage.end_idx_tag_without_content[char_end_idx].append(end_text)
        else:
            metadata_idx_storage.start_idx_tag_with_content[char_start_idx].insert(0, start_text)
            metadata_idx_storage.end_idx_tag_with_content[char_end_idx].append(end_text)

    # Build the final text with local metadata and the corresponding mask.
    text_with_local_metadata = []
    metadata_mask = []

    def _add_metadata_to_text(metadata_text_list, text_with_local_metadata, metadata_mask):
        for metadata_text in metadata_text_list:
            text_with_local_metadata.append(metadata_text)
            metadata_mask += [True] * len(metadata_text)

    for idx, char in enumerate(example["text"]):
        if idx in metadata_idx_storage.end_idx_tag_with_content:
            metadata_text_list = metadata_idx_storage.end_idx_tag_with_content[idx]
            _add_metadata_to_text(metadata_text_list, text_with_local_metadata, metadata_mask)

        if idx in metadata_idx_storage.start_idx_tag_without_content:
            metadata_text_list = metadata_idx_storage.start_idx_tag_without_content[idx]
            _add_metadata_to_text(metadata_text_list, text_with_local_metadata, metadata_mask)

        if idx in metadata_idx_storage.end_idx_tag_without_content:
            metadata_text_list = metadata_idx_storage.end_idx_tag_without_content[idx]
            _add_metadata_to_text(metadata_text_list, text_with_local_metadata, metadata_mask)

        if idx in metadata_idx_storage.start_idx_tag_with_content:
            metadata_text_list = metadata_idx_storage.start_idx_tag_with_content[idx]
            _add_metadata_to_text(metadata_text_list, text_with_local_metadata, metadata_mask)

        text_with_local_metadata.append(char)
        metadata_mask += [False]

    idx += 1
    if idx in metadata_idx_storage.end_idx_tag_with_content:
        metadata_text_list = metadata_idx_storage.end_idx_tag_with_content[idx]
        _add_metadata_to_text(metadata_text_list, text_with_local_metadata, metadata_mask)

    if idx in metadata_idx_storage.start_idx_tag_without_content:
        metadata_text_list = metadata_idx_storage.start_idx_tag_without_content[idx]
        _add_metadata_to_text(metadata_text_list, text_with_local_metadata, metadata_mask)

    if idx in metadata_idx_storage.end_idx_tag_without_content:
        metadata_text_list = metadata_idx_storage.end_idx_tag_without_content[idx]
        _add_metadata_to_text(metadata_text_list, text_with_local_metadata, metadata_mask)

    if idx in metadata_idx_storage.start_idx_tag_with_content:
        metadata_text_list = metadata_idx_storage.start_idx_tag_with_content[idx]
        _add_metadata_to_text(metadata_text_list, text_with_local_metadata, metadata_mask)

    return "".join(text_with_local_metadata), metadata_mask


def chunks(n: int, *lists):
    """Yield successive n-sized chunks from the provided lists."""
    assert n > 0, f"Chunk size must be positive, got {n}"
    assert lists, "At least one list must be given."
    assert len(set(len(lst) for lst in lists)) == 1, "All lists must be of the same size."
    for i in range(0, len(lists[0]), n):
        yield (lst[i : i + n] for lst in lists)<|MERGE_RESOLUTION|>--- conflicted
+++ resolved
@@ -122,7 +122,6 @@
     return cfg.metadata_sep.join(sorted_metadata) + cfg.global_metadata_sep if sorted_metadata else ""
 
 
-<<<<<<< HEAD
 @dataclass
 class MetadataIdxStorage:
     start_idx_tag_with_content: dict = field(default_factory=(lambda: defaultdict(list)))
@@ -132,9 +131,6 @@
 
 
 def add_local_metadata_to_text(example: Dict[str, Any], cfg: DataConfig) -> Tuple[str, List[bool]]:
-=======
-def add_local_metadata_to_text(example: Dict[str, Any], cfg: MetadataConfig) -> Tuple[str, List[bool]]:
->>>>>>> 7ad85aa5
     """Adds local metadata (such as HTML tags and entity names) to the given input text.
 
     Args:
