--- conflicted
+++ resolved
@@ -88,10 +88,12 @@
 
         return examples
 
-<<<<<<< HEAD
-    def _extract_timestamp_from_url(self, url: str) -> Optional:
-        # This would have to be implemented.
-        return None
+    def _extract_timestamp_from_url(self, url: str) -> Optional[str]:
+        path = get_path_from_url(url)
+        date = parse_date(path)
+        date = remove_improbable_date(date)
+        date = str(date) if date is not None else None
+        return date
 
 
 class HtmlPreprocessor(MetadataPreprocessor):
@@ -133,13 +135,6 @@
 
         examples["texts"] = new_texts
         return examples
-=======
-    def _extract_timestamp_from_url(self, url: str) -> Optional[str]:
-        path = get_path_from_url(url)
-        date = parse_date(path)
-        date = remove_improbable_date(date)
-        date = str(date) if date is not None else None
-        return date
 
 
 class WebsiteDescPreprocessor(MetadataPreprocessor):
@@ -235,5 +230,4 @@
         mentions_dataset, n_mentions = self.mention_detection.find_mentions(input_text, self.tagger_ner)
         predictions, timing = self.model.predict(mentions_dataset)
         result = process_results(mentions_dataset, predictions, input_text)
-        return result
->>>>>>> 6aec45fd
+        return result