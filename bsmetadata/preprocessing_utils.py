# Licensed under the Apache License, Version 2.0 (the "License");
# you may not use this file except in compliance with the License.
# You may obtain a copy of the License at
#
#     http://www.apache.org/licenses/LICENSE-2.0
#
# Unless required by applicable law or agreed to in writing, software
# distributed under the License is distributed on an "AS IS" BASIS,
# WITHOUT WARRANTIES OR CONDITIONS OF ANY KIND, either express or implied.
# See the License for the specific language governing permissions and
# limitations under the License.

"""
This script provides functions for adding different kinds of metadata to a pretraining corpus.
"""
<<<<<<< HEAD

import re
import urllib
import uuid
=======
>>>>>>> 0245e449
from abc import ABC, abstractmethod
from typing import Dict, List, Optional
from urllib.parse import unquote, urlparse, urlsplit

# from bs_dateutil.parser import ParserError, parse
from REL.entity_disambiguation import EntityDisambiguation
from REL.mention_detection import MentionDetection
from REL.ner import load_flair_ner
from REL.utils import process_results

from bsmetadata.preprocessing_tools import html_parser
from bsmetadata.preprocessing_tools.wikipedia_desc_utils import WikipediaDescUtils


def get_path_from_url(url):
    """get the `path` part of `url`, with %xx escapes replaced by their single-character equivalent"""
    parts = urlsplit(url)
    return unquote(parts.path)


def parse_date(path):
    try:
        return parse(path, fuzzy=True, date_only=True)
    except ParserError:
        return None
    except OverflowError:
        # this happens sometimes, I don't know why, just ignore it
        return None


def fetch_keyword_from_url(url: str) -> str:  # e.g http://www.californialandcan.org/Plumas -> californialandcan.org
    domain = urlsplit(url).netloc
    return domain.replace("www.", "")


def remove_improbable_date(x):
    if x is not None and (x.year < 1983 or x.year > 2021):
        return None
    return x


class MetadataPreprocessor(ABC):
    """A metadata processor can be used for preprocessing text and adding or extracting metadata information."""

    @abstractmethod
    def preprocess(self, examples: Dict[str, List]) -> Dict[str, List]:
        """Process a batch of examples and add or extract corresponding metadata."""
        pass


class TimestampPreprocessor(MetadataPreprocessor):
    """An exemplary metadata preprocessor for adding timestamp information based on URLs."""

    def preprocess(self, examples: Dict[str, List]) -> Dict[str, List]:

        example_metadata_list = examples["metadata"]

        # Iterate through the metadata associated with all examples in this batch.
        for example_metadata in example_metadata_list:
            # Get the URL associated with this example.
            example_urls = [md["value"] for md in example_metadata if md["key"] == "url"]

            if not example_urls:
                continue

            # Try to extract a timestamp from the given URL and add it to the metadata.
            example_timestamp = self._extract_timestamp_from_url(example_urls[0])

            if example_timestamp:
                example_metadata.append({"key": "timestamp", "type": "global", "value": example_timestamp})

        return examples

    def _extract_timestamp_from_url(self, url: str) -> Optional[str]:
        path = get_path_from_url(url)
        date = parse_date(path)
        date = remove_improbable_date(date)
        date = str(date) if date is not None else None
        return date


class HtmlPreprocessor(MetadataPreprocessor):
    """Metadata preprocessor for extracting metadata from html text.

    Specifically, it separates the html text contained in the `name_html_column`` column into a text and a list of
    HTML metadata containing the tags, their attributes, their location in the text and their relative location to
    each other."""

    def __init__(self, name_html_column: str = "doc_html") -> None:
        self.name_html_column = name_html_column
        super().__init__()

    def preprocess(self, examples: Dict[str, List]) -> Dict[str, List]:
        tags_to_remove_with_content = [
            html_parser.objects.TagToRemoveWithContent(tag="script"),
            html_parser.objects.TagToRemoveWithContent(tag="style"),
            html_parser.objects.TagToRemoveWithContent(tag="header"),
            html_parser.objects.TagToRemoveWithContent(tag="iframe"),
            html_parser.objects.TagToRemoveWithContent(tag="footer"),  # copyright in footer
            html_parser.objects.TagToRemoveWithContent(tag="form"),
        ]

        new_texts = []
        for example_doc_html, example_metadata in zip(
            examples[self.name_html_column], examples["metadata"]
        ):  # if metadata already exists

            plain_text, metadata = html_parser.get_clean_text_and_metadata(
                example_doc_html,
                tags_to_remove_with_content=tags_to_remove_with_content,
                consecutive_tags_to_fold=["div"],
                convert_br_tag_to_breaking_line=True,
            )
            new_texts.append(plain_text)
            example_metadata.extend(
                [html_parser.objects.convert_html_metadata_dataclass_to_dict(node) for node in metadata]
            )

        examples["texts"] = new_texts
        return examples


class WebsiteDescPreprocessor(MetadataPreprocessor):
    """Metadata preprocessor for adding website description based on URLs."""

    def __init__(self, path_wiki_db: str = "../preprocessing_data/wiki_dump/wiki_en_dump_db") -> None:
        self.website_utils = WikipediaDescUtils(path_wiki_db)
        super().__init__()

    def preprocess(self, examples: Dict[str, List]) -> Dict[str, List]:

        metadata_list = examples["metadata"]

        # Iterate through the metadata associated with all examples in this batch.
        for metadata in metadata_list:
            # Get the URL associated with this example.
            urls = [md["value"] for md in metadata if md["key"] == "url"]

            if not urls:
                continue

            # Try to extract a website description from the given URL and add it to the metadata.
            website_description = self._extract_website_desc_from_url(urls[0])

            if website_description:
                metadata.append({"key": "website_description", "type": "global", "value": website_description})
        return examples

    def _extract_website_desc_from_url(self, url: str) -> Optional:

        keyword = fetch_keyword_from_url(url)
        return self.website_utils.fetch_website_description_from_keyword(keyword)


class EntityPreprocessor(
    MetadataPreprocessor
):  # Note: To run this pre-processor, make sure that you have a column named "id" in the dataset.
    """Metadata preprocessor for adding entity information."""

    def __init__(self, base_url, path_wiki_db):
        self.wiki_db_path = path_wiki_db
        self.entity_utils = WikipediaDescUtils(path_wiki_db)
        self.base_url = base_url
        self.wiki_version = "wiki_2019"
        self.mention_detection = MentionDetection(self.base_url, self.wiki_version)
        self.tagger_ner = load_flair_ner("ner-fast")
        self.config = {
            "mode": "eval",
            "model_path": "ed-wiki-2019",
        }
        self.model = EntityDisambiguation(self.base_url, self.wiki_version, self.config, reset_embeddings=True)
        super().__init__()

    def preprocess_example(self, examples: Dict[str, List]) -> Dict[str, List]:
        # preprocess all the examples in a particular batch in the required format
        processed = {}
        for example_id, example_text in zip(examples["id"], examples["text"]):
            id_ = example_id
            text_ = example_text
            value = [text_, []]
            d = {id_: value}
            processed.update(d)
        return processed

    def fetch_mention_predictions(self, examples: Dict[str, List]) -> Dict[str, List]:
        # fetch mention predictions for all the examples in a particular batch at once.
        input_text = self.preprocess_example(examples)
        mentions_dataset, n_mentions = self.mention_detection.find_mentions(input_text, self.tagger_ner)
        predictions, timing = self.model.predict(mentions_dataset)
        result = process_results(mentions_dataset, predictions, input_text)
        return result

    def _extract_desc_from_entity(self, keyword: str) -> Optional:
        # fetch description of an entity
        key = keyword
        key = key.lower()
        key = key.replace("_", " ")
        return self.entity_utils.fetch_entity_description_from_keyword(key)

<<<<<<< HEAD
    def preprocess_example(self, text: str) -> Optional:
        id_ = uuid.uuid4().hex.upper()[0:6]
        text_ = text
        value = [text_, []]
        processed = {id_: value}
        return processed

    def fetch_mention_predictions(self, input_text: str) -> Optional:
        mentions_dataset, n_mentions = self.mention_detection.find_mentions(input_text, self.tagger_ner)
        predictions, timing = self.model.predict(mentions_dataset)
        result = process_results(mentions_dataset, predictions, input_text)
        return result


class GenerationLengthPreprocessor(MetadataPreprocessor):
    """An exemplary metadata preprocessor for adding generation length information based on text."""

    def __init__(self, mode):
        # The length can be calculated for the whole text or for each sentence of a text individually.
        # We can specify a global length of a TEXT or a local length for each SENTENCE of a text.
        # Therefore, we provide two different modes: text (global) or sentence (local).
        self.mode = mode  # {text, sentence}

    def preprocess(self, examples: Dict[str, List]) -> Dict[str, List]:
        """
        Iterate through all the examples retrieve the length meta information.
        """
        for example_text, example_metadata in zip(examples["text"], examples["metadata"]):
            if self.mode == "text":
                text_length = self._extract_length_from_text(example_text)
                example_length = {"key": "length", "type": "global", "value": text_length}
            elif self.mode == "sentence":
                example_length = self._extract_length_from_sentences(example_text)
            else:
                print("Please select a valid length type [text or sentence].")

            if not example_length:
                continue

            example_metadata.append(example_length)
        examples["metadata"] = (
            [m[0] for m in examples["metadata"]] if self.mode == "sentence" else examples["metadata"]
        )  # reformatting of nested lists

        return examples

    def _extract_length_from_text(self, text: str) -> Optional[str]:
        """
        Identify the length of a text.
        """

        return str(len(text))  # char-based length

    def _extract_length_from_sentences(self, text: str) -> Optional[str]:
        """
        Identify the length of each sentence in a text and add the length as local metadata.
        """

        meta_sentences = []

        # Find all points in a text and store their absolute position to determine the final position of a sentence.
        pos_sentences = [pos for pos, char in enumerate(text) if char == "."]

        # Calculate the length of each sentence in a text based on a simple sentence splitting using the dots as indicators.
        len_sentences = [self._extract_length_from_text(sent) for sent in text.split(".")]

        # Iterate through the sentences of a text, storing the absolute beginning and end of each sentence and the associated length of each sentence.
        for sent_pos, sent_len, i in zip(pos_sentences, len_sentences, range(len(len_sentences))):
            meta_sentence = {
                "key": "length",
                "type": "local",
                "char_start_idx": 0
                if i == 0
                else pos_sentences[i - 1],  # end position of the previous sentence in a text
                "char_end_idx": pos_sentences[i],  # end position of the current sentence in a text
                "value": len_sentences[i],  # sentence length
            }

            meta_sentences.append(meta_sentence)  # combine all metadata for all sentences of a text

        return meta_sentences


class DatasourcePreprocessor(MetadataPreprocessor):
    """An exemplary metadata preprocessor for adding datasource information based on URLs."""

    def _check_numbers(self, sub_part: List[str]) -> List[str]:
        """Check for insignificant numbers (i.e. we delete all numbers at the end or beginning of a given URL part (w/o domain))"""

        # We delete all numbers at the beginning of a given URL sub-phrase
        if sub_part[0].isdigit():
            sub_part = sub_part[:1]

        # We delete all numbers at the end of a given URL sub-phrase
        if sub_part[-1].isdigit():
            sub_part = sub_part[:-1]

        return sub_part

    def _parse_words(self, sub_part):
        """Check for meaningful seperators (chars) to split a phrase into sub-elements."""

        # Separator for splitting a phrase into sub tokens
        tokens = re.split(r"-|_|\+|\.|&|=", sub_part)

        return tokens

    def _clean_url_parts(self, url_parts):
        """Clean up a URL to identify the inherent and meaningful data source information."""

        datasource_list = []
        # Split sub phrases by a defined set of separators
        url_parts = [self._parse_words(i) for i in url_parts]
        # Delete numbers that are not meaningful (e.g., id, timestamp, ect.)
        url_parts = [self._check_numbers(i) for i in url_parts]

        for s in url_parts:
            if len(s) == 1:
                datasource_list.append(str(s[0]))
            elif len(s) > 1:
                datasource_list.append(" ".join(s))

        return datasource_list

    def _extract_datasource_from_url(self, url: str) -> Optional[str]:
        """Given an input URL (str) this function returns a structured datasource text (str)."""

        parts = urlparse(url)
        # Split a raw URL with “/” as separator
        directories_parts = parts.path.strip("/").split("/")
        directories_parts = self._clean_url_parts(directories_parts)

        return parts.netloc + " > " + " > ".join(directories_parts)

    def preprocess(self, examples: Dict[str, List]) -> Dict[str, List]:

        for example_url, example_meta in zip(examples["url"], examples["metadata"]):
            example_datasource = self._extract_datasource_from_url(example_url)
            print(example_datasource)

            if not example_datasource:
                continue

            example_meta.append({"key": "datasource", "type": "global", "value": example_datasource})

=======
    def preprocess(self, examples: Dict[str, List]) -> Dict[str, List]:
        # process all the examples in a particular batch and all the metadata extracted for entities for those examples

        res = self.fetch_mention_predictions(examples)

        for example_id, example_metadata in zip(examples["id"], examples["metadata"]):
            if example_id in res:  # fetch all the elements for which entity tags are present by mapping through "id"
                r = res[example_id]
                for i in range(len(r)):
                    entity = r[i][3]  # element at index = 3 in the result list corresponds to the predicted entity
                    ent_desc = self._extract_desc_from_entity(entity)
                    en = {
                        "key": "entity",
                        "type": "local",
                        "char_start_idx": r[i][
                            0
                        ],  # element at index = 0 in the result list corresponds to the char start index
                        "char_end_idx": (
                            r[i][0] + r[i][1]
                        ),  # element at index = 1 in the result list corresponds to length of the entity
                        "value": entity,
                        "ent_desc": ent_desc,
                    }
                    example_metadata.append(en)
            continue
>>>>>>> 0245e449
        return examples<|MERGE_RESOLUTION|>--- conflicted
+++ resolved
@@ -13,13 +13,9 @@
 """
 This script provides functions for adding different kinds of metadata to a pretraining corpus.
 """
-<<<<<<< HEAD
-
 import re
 import urllib
 import uuid
-=======
->>>>>>> 0245e449
 from abc import ABC, abstractmethod
 from typing import Dict, List, Optional
 from urllib.parse import unquote, urlparse, urlsplit
@@ -219,153 +215,6 @@
         key = key.replace("_", " ")
         return self.entity_utils.fetch_entity_description_from_keyword(key)
 
-<<<<<<< HEAD
-    def preprocess_example(self, text: str) -> Optional:
-        id_ = uuid.uuid4().hex.upper()[0:6]
-        text_ = text
-        value = [text_, []]
-        processed = {id_: value}
-        return processed
-
-    def fetch_mention_predictions(self, input_text: str) -> Optional:
-        mentions_dataset, n_mentions = self.mention_detection.find_mentions(input_text, self.tagger_ner)
-        predictions, timing = self.model.predict(mentions_dataset)
-        result = process_results(mentions_dataset, predictions, input_text)
-        return result
-
-
-class GenerationLengthPreprocessor(MetadataPreprocessor):
-    """An exemplary metadata preprocessor for adding generation length information based on text."""
-
-    def __init__(self, mode):
-        # The length can be calculated for the whole text or for each sentence of a text individually.
-        # We can specify a global length of a TEXT or a local length for each SENTENCE of a text.
-        # Therefore, we provide two different modes: text (global) or sentence (local).
-        self.mode = mode  # {text, sentence}
-
-    def preprocess(self, examples: Dict[str, List]) -> Dict[str, List]:
-        """
-        Iterate through all the examples retrieve the length meta information.
-        """
-        for example_text, example_metadata in zip(examples["text"], examples["metadata"]):
-            if self.mode == "text":
-                text_length = self._extract_length_from_text(example_text)
-                example_length = {"key": "length", "type": "global", "value": text_length}
-            elif self.mode == "sentence":
-                example_length = self._extract_length_from_sentences(example_text)
-            else:
-                print("Please select a valid length type [text or sentence].")
-
-            if not example_length:
-                continue
-
-            example_metadata.append(example_length)
-        examples["metadata"] = (
-            [m[0] for m in examples["metadata"]] if self.mode == "sentence" else examples["metadata"]
-        )  # reformatting of nested lists
-
-        return examples
-
-    def _extract_length_from_text(self, text: str) -> Optional[str]:
-        """
-        Identify the length of a text.
-        """
-
-        return str(len(text))  # char-based length
-
-    def _extract_length_from_sentences(self, text: str) -> Optional[str]:
-        """
-        Identify the length of each sentence in a text and add the length as local metadata.
-        """
-
-        meta_sentences = []
-
-        # Find all points in a text and store their absolute position to determine the final position of a sentence.
-        pos_sentences = [pos for pos, char in enumerate(text) if char == "."]
-
-        # Calculate the length of each sentence in a text based on a simple sentence splitting using the dots as indicators.
-        len_sentences = [self._extract_length_from_text(sent) for sent in text.split(".")]
-
-        # Iterate through the sentences of a text, storing the absolute beginning and end of each sentence and the associated length of each sentence.
-        for sent_pos, sent_len, i in zip(pos_sentences, len_sentences, range(len(len_sentences))):
-            meta_sentence = {
-                "key": "length",
-                "type": "local",
-                "char_start_idx": 0
-                if i == 0
-                else pos_sentences[i - 1],  # end position of the previous sentence in a text
-                "char_end_idx": pos_sentences[i],  # end position of the current sentence in a text
-                "value": len_sentences[i],  # sentence length
-            }
-
-            meta_sentences.append(meta_sentence)  # combine all metadata for all sentences of a text
-
-        return meta_sentences
-
-
-class DatasourcePreprocessor(MetadataPreprocessor):
-    """An exemplary metadata preprocessor for adding datasource information based on URLs."""
-
-    def _check_numbers(self, sub_part: List[str]) -> List[str]:
-        """Check for insignificant numbers (i.e. we delete all numbers at the end or beginning of a given URL part (w/o domain))"""
-
-        # We delete all numbers at the beginning of a given URL sub-phrase
-        if sub_part[0].isdigit():
-            sub_part = sub_part[:1]
-
-        # We delete all numbers at the end of a given URL sub-phrase
-        if sub_part[-1].isdigit():
-            sub_part = sub_part[:-1]
-
-        return sub_part
-
-    def _parse_words(self, sub_part):
-        """Check for meaningful seperators (chars) to split a phrase into sub-elements."""
-
-        # Separator for splitting a phrase into sub tokens
-        tokens = re.split(r"-|_|\+|\.|&|=", sub_part)
-
-        return tokens
-
-    def _clean_url_parts(self, url_parts):
-        """Clean up a URL to identify the inherent and meaningful data source information."""
-
-        datasource_list = []
-        # Split sub phrases by a defined set of separators
-        url_parts = [self._parse_words(i) for i in url_parts]
-        # Delete numbers that are not meaningful (e.g., id, timestamp, ect.)
-        url_parts = [self._check_numbers(i) for i in url_parts]
-
-        for s in url_parts:
-            if len(s) == 1:
-                datasource_list.append(str(s[0]))
-            elif len(s) > 1:
-                datasource_list.append(" ".join(s))
-
-        return datasource_list
-
-    def _extract_datasource_from_url(self, url: str) -> Optional[str]:
-        """Given an input URL (str) this function returns a structured datasource text (str)."""
-
-        parts = urlparse(url)
-        # Split a raw URL with “/” as separator
-        directories_parts = parts.path.strip("/").split("/")
-        directories_parts = self._clean_url_parts(directories_parts)
-
-        return parts.netloc + " > " + " > ".join(directories_parts)
-
-    def preprocess(self, examples: Dict[str, List]) -> Dict[str, List]:
-
-        for example_url, example_meta in zip(examples["url"], examples["metadata"]):
-            example_datasource = self._extract_datasource_from_url(example_url)
-            print(example_datasource)
-
-            if not example_datasource:
-                continue
-
-            example_meta.append({"key": "datasource", "type": "global", "value": example_datasource})
-
-=======
     def preprocess(self, examples: Dict[str, List]) -> Dict[str, List]:
         # process all the examples in a particular batch and all the metadata extracted for entities for those examples
 
@@ -391,5 +240,139 @@
                     }
                     example_metadata.append(en)
             continue
->>>>>>> 0245e449
-        return examples+        return examples
+
+
+class GenerationLengthPreprocessor(MetadataPreprocessor):
+    """An exemplary metadata preprocessor for adding generation length information based on text."""
+
+    def __init__(self, mode):
+        # The length can be calculated for the whole text or for each sentence of a text individually.
+        # We can specify a global length of a TEXT or a local length for each SENTENCE of a text.
+        # Therefore, we provide two different modes: text (global) or sentence (local).
+        self.mode = mode  # {text, sentence}
+
+    def preprocess(self, examples: Dict[str, List]) -> Dict[str, List]:
+        """
+        Iterate through all the examples retrieve the length meta information.
+        """
+        for example_text, example_metadata in zip(examples["text"], examples["metadata"]):
+            if self.mode == "text":
+                text_length = self._extract_length_from_text(example_text)
+                example_length = {"key": "length", "type": "global", "value": text_length}
+            elif self.mode == "sentence":
+                example_length = self._extract_length_from_sentences(example_text)
+            else:
+                print("Please select a valid length type [text or sentence].")
+
+            if not example_length:
+                continue
+
+            example_metadata.append(example_length)
+        examples["metadata"] = (
+            [m[0] for m in examples["metadata"]] if self.mode == "sentence" else examples["metadata"]
+        )  # reformatting of nested lists
+
+        return examples
+
+    def _extract_length_from_text(self, text: str) -> Optional[str]:
+        """
+        Identify the length of a text.
+        """
+
+        return str(len(text))  # char-based length
+
+    def _extract_length_from_sentences(self, text: str) -> Optional[str]:
+        """
+        Identify the length of each sentence in a text and add the length as local metadata.
+        """
+
+        meta_sentences = []
+
+        # Find all points in a text and store their absolute position to determine the final position of a sentence.
+        pos_sentences = [pos for pos, char in enumerate(text) if char == "."]
+
+        # Calculate the length of each sentence in a text based on a simple sentence splitting using the dots as indicators.
+        len_sentences = [self._extract_length_from_text(sent) for sent in text.split(".")]
+
+        # Iterate through the sentences of a text, storing the absolute beginning and end of each sentence and the associated length of each sentence.
+        for sent_pos, sent_len, i in zip(pos_sentences, len_sentences, range(len(len_sentences))):
+            meta_sentence = {
+                "key": "length",
+                "type": "local",
+                "char_start_idx": 0
+                if i == 0
+                else pos_sentences[i - 1],  # end position of the previous sentence in a text
+                "char_end_idx": pos_sentences[i],  # end position of the current sentence in a text
+                "value": len_sentences[i],  # sentence length
+            }
+
+            meta_sentences.append(meta_sentence)  # combine all metadata for all sentences of a text
+
+        return meta_sentences
+
+
+class DatasourcePreprocessor(MetadataPreprocessor):
+    """An exemplary metadata preprocessor for adding datasource information based on URLs."""
+
+    def _check_numbers(self, sub_part: List[str]) -> List[str]:
+        """Check for insignificant numbers (i.e. we delete all numbers at the end or beginning of a given URL part (w/o domain))"""
+
+        # We delete all numbers at the beginning of a given URL sub-phrase
+        if sub_part[0].isdigit():
+            sub_part = sub_part[:1]
+
+        # We delete all numbers at the end of a given URL sub-phrase
+        if sub_part[-1].isdigit():
+            sub_part = sub_part[:-1]
+
+        return sub_part
+
+    def _parse_words(self, sub_part):
+        """Check for meaningful seperators (chars) to split a phrase into sub-elements."""
+
+        # Separator for splitting a phrase into sub tokens
+        tokens = re.split(r"-|_|\+|\.|&|=", sub_part)
+
+        return tokens
+
+    def _clean_url_parts(self, url_parts):
+        """Clean up a URL to identify the inherent and meaningful data source information."""
+
+        datasource_list = []
+        # Split sub phrases by a defined set of separators
+        url_parts = [self._parse_words(i) for i in url_parts]
+        # Delete numbers that are not meaningful (e.g., id, timestamp, ect.)
+        url_parts = [self._check_numbers(i) for i in url_parts]
+
+        for s in url_parts:
+            if len(s) == 1:
+                datasource_list.append(str(s[0]))
+            elif len(s) > 1:
+                datasource_list.append(" ".join(s))
+
+        return datasource_list
+
+    def _extract_datasource_from_url(self, url: str) -> Optional[str]:
+        """Given an input URL (str) this function returns a structured datasource text (str)."""
+
+        parts = urlparse(url)
+        # Split a raw URL with “/” as separator
+        directories_parts = parts.path.strip("/").split("/")
+        directories_parts = self._clean_url_parts(directories_parts)
+
+        return parts.netloc + " > " + " > ".join(directories_parts)
+
+    def preprocess(self, examples: Dict[str, List]) -> Dict[str, List]:
+
+        for example_url, example_meta in zip(examples["url"], examples["metadata"]):
+            example_datasource = self._extract_datasource_from_url(example_url)
+            print(example_datasource)
+
+            if not example_datasource:
+                continue
+
+            example_meta.append({"key": "datasource", "type": "global", "value": example_datasource})
+        
+        return examples
+   