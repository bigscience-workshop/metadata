--- conflicted
+++ resolved
@@ -146,7 +146,6 @@
     return loss
 
 
-<<<<<<< HEAD
 def save_model_and_tokenizer(accelerator, model, path, tokenizer=None):
     accelerator.wait_for_everyone()
     unwrapped_model = accelerator.unwrap_model(model)
@@ -155,10 +154,7 @@
         tokenizer.save_pretrained(path, save_function=accelerator.save)
 
 
-@hydra.main(config_path=None, config_name="config")
-=======
 @hydra.main(config_path="hydra_configs", config_name="config")
->>>>>>> 2ceec57a
 def main(args: CFG) -> None:
     print(OmegaConf.to_yaml(args))
     config_dict = OmegaConf.to_container(args)
@@ -204,11 +200,7 @@
     train_dataloader, eval_dataloaders = get_dataloaders(tokenizer, args.data_config)
 
     # get model
-<<<<<<< HEAD
-    model = AutoModelForCausalLM.from_pretrained(model_name)
-=======
     model = AutoModelForCausalLM.from_pretrained(args.model_name, config=config)
->>>>>>> 2ceec57a
 
     # Optimizer
     # Split weights in two groups, one with weight decay and the other not.
@@ -378,15 +370,8 @@
     metrics_logger.close()
     logger.info("Training finished")
 
-<<<<<<< HEAD
-    if is_local_main_process and args.out_dir is not None:
+    if args.out_dir is not None:
         save_model_and_tokenizer(accelerator, model, args.out_dir)
-=======
-    if args.out_dir is not None:
-        accelerator.wait_for_everyone()
-        unwrapped_model = accelerator.unwrap_model(model)
-        unwrapped_model.save_pretrained(args.out_dir, save_function=accelerator.save)
->>>>>>> 2ceec57a
 
 
 if __name__ == "__main__":
