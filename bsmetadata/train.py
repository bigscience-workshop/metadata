import dataclasses
import gc
import json
import logging
import math
import os
import sys
from dataclasses import dataclass, field
from functools import partial
from typing import Optional

import hydra
import torch
import torch.nn.functional as F
import wandb
from accelerate import Accelerator
from hydra.core.config_store import ConfigStore
from omegaconf import OmegaConf
from tqdm.auto import tqdm as original_tqdm
from transformers import AdamW, AutoModelForCausalLM, AutoTokenizer, get_scheduler, set_seed
from transformers.trainer_utils import EvaluationStrategy, IntervalStrategy

from bsmetadata.input_pipeline import DataConfig, get_dataloaders


logger = logging.getLogger(__name__)


@dataclass
class CFG:
    data_config: DataConfig = DataConfig()
    weight_decay: float = field(default=0.0, metadata={"help": "The weight decay to use for training."})
    learning_rate: float = field(default=5e-5, metadata={"help": "The initial learning rate."})
    gradient_accumulation_steps: int = field(
        default=1,
        metadata={"help": "The number of gradient accumulation steps to perform before updating model parameters."},
    )
    num_train_epochs: int = field(default=1, metadata={"help": "The number of epochs to train the model for."})
    max_train_steps: Optional[int] = field(
        default=None, metadata={"help": "The maximum number of training steps (overrides num_train_epochs)."}
    )
    lr_scheduler_type: str = field(default="linear", metadata={"help": "The type of learning rate schedule to use."})
    num_warmup_steps: int = field(
        default=1000, metadata={"help": "The number of warmup steps during which the learning rate is increased."}
    )
    seed: int = field(default=42, metadata={"help": "The seed used for RNG initialization."})
    out_dir: str = field(
        default="output_dir", metadata={"help": "The output directory in which the trained model is saved."}
    )

    # logging_first_step : bool = field(default=False, metadata={"help": "Log the first global_step"})
    evaluation_strategy: IntervalStrategy = field(
        default="STEPS",
        metadata={"help": "The evaluation strategy to use."},
    )
    eval_num_per_epoch: int = field(default=3, metadata={"help": "If evaluation strategy is `epoch`. The number of evaluations to perform per epoch during training."})
    eval_steps: int = field(default=100, metadata={"help": "If evaluation strategy is `steps`. Run an evaluation every X steps."})

    save_strategy: IntervalStrategy = field(
        default="STEPS",
        metadata={"help": "The checkpoint save strategy to use."},
    )
    save_num_per_epoch: int = field(default=3, metadata={"help": "If save strategy is `epoch`. The number of savings to perform per epoch during training."})
    save_steps: int = field(default=500, metadata={"help": "Save checkpoint every X updates steps."})
    save_total_limit: Optional[int] = field(
        default=None,
        metadata={
            "help": (
                "Limit the total amount of checkpoints."
                "Deletes the older checkpoints in the output_dir. Default is unlimited checkpoints"
            )
        },
    ) #TODO!!!

    model_name: str = field(default="gpt2", metadata={"help": "The name of the pretrained model to use."})
    project_name: str = field(default="metadata_lm", metadata={"help": "The project name."})

    do_train: bool = field(default=True, metadata={"help": "Whether to run training."})
    do_eval: bool = field(default=True, metadata={"help": "Whether to run eval on the dev set."})


cs = ConfigStore.instance()
cs.store(name="config", node=CFG)


def show_help(context="", cls=CFG):
    default_instance = cls()
    for field_ in dataclasses.fields(cls):
        if dataclasses.is_dataclass(field_.type):
            show_help(context=f"{context}{field_.name}.", cls=field_.type)
        else:
            kwargs = field_.metadata.copy()
            # print(field)
            help = kwargs.get("help", "")
            default = getattr(default_instance, field_.name)  # init and tell the default
            print(f"{context}{field_.name}: {help} (default={json.dumps(default)})")


class Logger:
    def __init__(self, is_local_main_process, *args, **kwargs):
        self.is_local_main_process = is_local_main_process
        if self.is_local_main_process:
            self.run = wandb.init(*args, **kwargs)

    def log(self, dic):
        if self.is_local_main_process:
            wandb.log(dic)

    def close(self):
        if self.is_local_main_process:
            wandb.finish()


def loss_fn(batch, outputs, metadata_mask=None):
    b = outputs.logits.size(0)
    lm_logits = outputs.logits
    labels = batch["labels"]
    attention_mask = batch["attention_mask"]

    shift_logits = lm_logits[..., :-1, :].contiguous()
    shift_labels = labels[..., 1:].contiguous()
    if metadata_mask is not None:
        loss_mask = torch.logical_and(attention_mask, ~metadata_mask)
    else:
        loss_mask = attention_mask
    shift_mask = loss_mask[..., 1:].contiguous()
    # Flatten the tokens
    loss = F.cross_entropy(
        shift_logits.view(-1, shift_logits.size(-1)),
        shift_labels.view(-1),
        reduction="none",
    ).view(b, -1)
    loss = (loss * shift_mask).sum() / shift_mask.sum()
    # per-example ppl
    # ppl = torch.exp((loss * shift_mask).sum(-1) / shift_mask.sum(-1))
    return loss


@hydra.main(config_path=None, config_name="config")
def main(args: CFG) -> None:
    print(OmegaConf.to_yaml(args))

<<<<<<< HEAD
    # The following line is very important for the object to be hashable (property used by datasets)
=======
    # The dataset library use the hash of the arguments to create the cache
    # name. Without this transformation the hash of args is not deterministic
>>>>>>> c2a3dc5c
    args = OmegaConf.to_object(args)

    set_seed(args.seed)
    accelerator = Accelerator()
    is_local_main_process = accelerator.is_local_main_process
    tqdm = partial(original_tqdm, disable=not is_local_main_process)

    os.makedirs(args.out_dir, exist_ok=True)

    # Setup logging
    logging.basicConfig(
        format="%(asctime)s - %(levelname)s - %(name)s - %(message)s",
        datefmt="%m/%d/%Y %H:%M:%S",
        level=logging.INFO if is_local_main_process else logging.WARN,
    )

    # get dataloaders
    logger.info("Load tokenizer")
    tokenizer = AutoTokenizer.from_pretrained(args.model_name)
    tokenizer.pad_token = tokenizer.eos_token
    logger.info("Load dataloaders")
    train_dataloader, eval_dataloaders = get_dataloaders(tokenizer, args.data_config)
    logger.info("The dataloaders have been build")

    # get model
    logger.info("Load model")
    model = AutoModelForCausalLM.from_pretrained(args.model_name)

    # Optimizer
    # Split weights in two groups, one with weight decay and the other not.
    no_decay = ["bias", "LayerNorm.weight"]
    optimizer_grouped_parameters = [
        {
            "params": [p for n, p in model.named_parameters() if not any(nd in n for nd in no_decay)],
            "weight_decay": args.weight_decay,
        },
        {
            "params": [p for n, p in model.named_parameters() if any(nd in n for nd in no_decay)],
            "weight_decay": 0.0,
        },
    ]
    optimizer = AdamW(optimizer_grouped_parameters, lr=args.learning_rate)

    # Prepare everything
    model, optimizer, train_dataloader = accelerator.prepare(model, optimizer, train_dataloader)
    eval_dataloaders = {k: accelerator.prepare(v) for k, v in eval_dataloaders.items()}

    # Note -> the training dataloader needs to be prepared before we grab its length below (cause its length will be
    # shorter in multiprocess)

    # Scheduler and math around the number of training steps.
    num_update_steps_per_epoch = math.ceil(len(train_dataloader) / args.gradient_accumulation_steps)
    if args.max_train_steps is None:
        args.max_train_steps = args.num_train_epochs * num_update_steps_per_epoch
    else:
        args.num_train_epochs = math.ceil(args.max_train_steps / num_update_steps_per_epoch)

    if args.evaluation_strategy == IntervalStrategy.EPOCH:
        if args.eval_num_per_epoch < 1:
            eval_per_n_step = args.max_train_steps + 1
        else:
            eval_per_n_step = args.max_train_steps // args.eval_num_per_epoch
    elif args.evaluation_strategy == IntervalStrategy.STEPS:
        eval_per_n_step = args.eval_steps    
    else: # IntervalStrategy.NO
        eval_per_n_step = args.max_train_steps + 1

    if args.save_strategy == IntervalStrategy.EPOCH:
        if args.save_num_per_epoch < 1:
            save_per_n_step = args.max_train_steps + 1
        else:
            save_per_n_step = args.max_train_steps // args.save_num_per_epoch
    elif args.save_strategy == IntervalStrategy.STEPS:
        save_per_n_step = args.save_steps    
    else: # IntervalStrategy.NO
        save_per_n_step = args.max_train_steps + 1

    scheduler = get_scheduler(
        name=args.lr_scheduler_type,
        optimizer=optimizer,
        num_warmup_steps=args.num_warmup_steps,
        num_training_steps=args.max_train_steps,
    )

    @torch.no_grad()
    def evaluate(eval_dataloader):
        model.eval()
        losses = []
        for step, batch in enumerate(tqdm(eval_dataloader, desc="eval")):  # , leave=False)
            labels = batch.pop("labels")
            metadata_mask = batch.pop("metadata_mask", None)
            outputs = model(**batch)
            batch["labels"] = labels
            loss = loss_fn(batch, outputs, metadata_mask)

            losses.append(accelerator.gather(loss.repeat(args.data_config.per_device_eval_batch_size)))

        losses = torch.cat(losses)
        perplexity = math.exp(torch.mean(losses))
        model.train()
        return {"perplexity": perplexity}

    if args.do_train:
        logger.info("***** Start training *****")
        # Train!
        progress_bar = tqdm(range(args.max_train_steps), desc="training")
        completed_steps = 0
        logger_metrics = Logger(is_local_main_process, project=args.project_name, config=args)
        
        do_eval = args.do_eval and completed_steps > 0 and completed_steps % eval_per_n_step == 0
        if do_eval:
            logger.info("***** Evaluation *****")
            for key, eval_dataloader in eval_dataloaders.items():
                metrics = evaluate(eval_dataloader)
                logger_metrics.log({key: metrics})
            # logger_metrics.info(f"epoch {epoch}: perplexity: {perplexity}")

        for epoch in range(args.num_train_epochs):
            model.train()
            for step, batch in enumerate(train_dataloader):
                # pop labels because we want to calculate loss ourselves
                labels = batch.pop("labels")
                metadata_mask = batch.pop("metadata_mask", None)
                outputs = model(**batch)
                batch["labels"] = labels
                loss = loss_fn(batch, outputs, metadata_mask)

                logger_metrics.log({"loss": loss})
                loss = loss / args.gradient_accumulation_steps
                accelerator.backward(loss)

                do_step = step % args.gradient_accumulation_steps == 0 or step == len(train_dataloader) - 1
                if do_step:
                    #             accelerator.clip_grad_norm_(model.parameters(), 1.0)
                    optimizer.step()
                    scheduler.step()
                    optimizer.zero_grad()
                    progress_bar.update(1)
                    completed_steps += 1
                else:
                    continue
                
                do_eval = args.do_eval and completed_steps > 0 and completed_steps % eval_per_n_step == 0
                if do_eval:
                    logger.info("***** Evaluation *****")
                    for key, eval_dataloader in eval_dataloaders.items():
                        metrics = evaluate(eval_dataloader)
                        logger_metrics.log({key: metrics})
                    # logger_metrics.info(f"epoch {epoch}: perplexity: {perplexity}")

                do_save = completed_steps > 0 and completed_steps % save_per_n_step == 0
                if do_save:
                    logger.info(f"***** Saving at {args.out_dir} *****")
                    if is_local_main_process:
                        save_dict = {
                            "epoch": epoch + 1,
                            "state_dict": accelerator.unwrap_model(model).state_dict(),
                            "optimizer": optimizer.state_dict(),
                            "scheduler": scheduler.state_dict(),
                        }
                        torch.save(
                            save_dict,
                            os.path.join(args.out_dir, f"checkpoint-{completed_steps}step.pt"),
                        )
                        del save_dict
                        gc.collect()
                if completed_steps >= args.max_train_steps:
                    break
        logger_metrics.close()
        logger.info("***** Training finished *****")

    if is_local_main_process and args.out_dir is not None:
        accelerator.wait_for_everyone()
        unwrapped_model = accelerator.unwrap_model(model)
        unwrapped_model.save_pretrained(args.out_dir, save_function=accelerator.save)


if __name__ == "__main__":
    if "--help" in sys.argv or "-h" in sys.argv:
        show_help()
        sys.exit()
    main()<|MERGE_RESOLUTION|>--- conflicted
+++ resolved
@@ -140,12 +140,8 @@
 def main(args: CFG) -> None:
     print(OmegaConf.to_yaml(args))
 
-<<<<<<< HEAD
-    # The following line is very important for the object to be hashable (property used by datasets)
-=======
     # The dataset library use the hash of the arguments to create the cache
     # name. Without this transformation the hash of args is not deterministic
->>>>>>> c2a3dc5c
     args = OmegaConf.to_object(args)
 
     set_seed(args.seed)
