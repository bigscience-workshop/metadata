--- conflicted
+++ resolved
@@ -10,16 +10,10 @@
 repository  = "https://github.com/bigscience-workshop/metadata.git"
 
 [tool.poetry.dependencies]
-<<<<<<< HEAD
-python        = ">=3.7.11, <3.9"                                                                   # wikipedia2vec doesn't support Python 3.9.
-pyarrow       = "^7.0.0"                                                                           # Our custom `Features` need >=6, yet 7 is probably better for bugfixes.
-datasets      = "1.18.3"                                                                           # Our custom `Features` need this.
-=======
 python        = ">=3.7.11,<3.9"                                                                    # wikipedia2vec doesn't support Python 3.9.
 pyarrow       = "^7.0.0"                                                                           # Our custom `Features` need >=6, yet 7 is probably better for bugfixes.
 pandas        = [{ version = "<1.4", python = "<3.8" }, { version = ">=1.4", python = ">=3.8" }]
 datasets      = "^1.18.4"                                                                          # Our custom `Features` need this.
->>>>>>> 5baf7670
 torch         = { version = "1.9.0", optional = true }                                             # Techincally an extra, but flair for REL only works with torch != 1.8.
 transformers  = "^4.6.0"                                                                           # Poetry will likely update it to 4.17.0, but it is probably ok and good for bugfixes.
 accelerate    = ">=0.4.0,<1"                                                                       # Poetry will likely update it to 0.5.1, but it is probably ok and good for bugfixes.
@@ -34,28 +28,12 @@
 bs-dateutil   = { git = "https://github.com/cccntu/dateutil.git", rev = "2.8.5", optional = true }
 
 [tool.poetry.extras]
-<<<<<<< HEAD
-preprocessing = [
-    "lxml",
-    "htmlmin",
-    "REL",
-    "bs-dateutil",
-    "wikipedia2vec",
-    "nltk",
-]
-torch = ["torch"]
-
-[tool.poetry.dev-dependencies]
-isort  = ">=5.5.4"
-black  = "21.4b0"
-=======
 preprocessing = ["lxml", "htmlmin", "REL", "bs-dateutil", "wikipedia2vec", "nltk"]
 torch         = ["torch"]
 
 [tool.poetry.dev-dependencies]
 isort  = ">=5.5.4"
 black  = "^22.3.0" # For `"click>=8.1.0"`
->>>>>>> 5baf7670
 flake8 = ">=3.8.3"
 pytest = "6.2.4"
 
