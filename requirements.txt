pyarrow>=7.0.0,<8       # Our custom `Features` need >=6, yet 7 is probably better for bugfixes.
<<<<<<< HEAD
datasets==1.18.3        # Our custom `Features` need this.
=======
pandas<1.4; python_version < '3.8'
pandas>=1.4; python_version >= '3.8'
datasets>=1.18.4,<2     # Our custom `Features` need this.
>>>>>>> 5baf7670
torch==1.9.0            # Technically an extra, but flair for REL only works with !=1.8.
transformers>=4.6.0,<5  # pip will likely update it to 4.17.0, but it is probably ok and good for bugfixes.
accelerate>=0.4.0,<1    # pip will likely update it to 0.5.1, but it is probably ok and good for bugfixes.
hydra_core>=1.1,<1.2    # pip will likely update it to 1.1.1, but it is probably ok and good for bugfixes.
wandb>=0.10.32,<1       # pip will likely update it to 0.12.11, but it is probably ok and good for bugfixes.
gensim>=3.8.3,<4        # Technically secondary, but gensim>=4 breaks wikipedia2vec.
wikipedia2vec==1.0.5    # wikipedia2vec doesn't support Python 3.9.
nltk==3.6.7<|MERGE_RESOLUTION|>--- conflicted
+++ resolved
@@ -1,11 +1,7 @@
 pyarrow>=7.0.0,<8       # Our custom `Features` need >=6, yet 7 is probably better for bugfixes.
-<<<<<<< HEAD
-datasets==1.18.3        # Our custom `Features` need this.
-=======
 pandas<1.4; python_version < '3.8'
 pandas>=1.4; python_version >= '3.8'
 datasets>=1.18.4,<2     # Our custom `Features` need this.
->>>>>>> 5baf7670
 torch==1.9.0            # Technically an extra, but flair for REL only works with !=1.8.
 transformers>=4.6.0,<5  # pip will likely update it to 4.17.0, but it is probably ok and good for bugfixes.
 accelerate>=0.4.0,<1    # pip will likely update it to 0.5.1, but it is probably ok and good for bugfixes.
