--- conflicted
+++ resolved
@@ -1,15 +1,6 @@
-<<<<<<< HEAD
-torch==1.8.1
-hydra_core==1.1.*
-wandb==0.10.30
-transformers
-accelerate==0.3.0
-git+https://github.com/huggingface/datasets.git
-=======
 torch==1.8.1  # 1.9 also works for Colab TPU, but not for GPU/CPU; the bugfix of 1.8.2 seems irrelevant for now.
 hydra_core>=1.1,<1.2  # pip will likely update it to 1.1.1, but it is probably ok and good for bugfixes.
 wandb>=0.10.32,<1  # pip will likely update it to 0.12.1, but it is probably ok and good for bugfixes.
 transformers>=4.6.0,<5  # pip will likely update it to 4.10.0, but it is probably ok and good for bugfixes.
 accelerate>=0.4.0,<1  # We may want to use 0.5.0 in the near future
-datasets[streaming]>=1.11.0,<2
->>>>>>> c2a3dc5c
+git+https://github.com/huggingface/datasets.git