from setuptools import find_packages, setup


def req_file(filename):
    with open(filename) as f:
        content = f.readlines()
    return [x.strip() for x in content]


install_requires = req_file("requirements.txt")

setup(
    name="bsmetadata",
    python_requires=">=3.7.11, <3.10",
    version="0.1.0",
    url="https://github.com/bigscience-workshop/metadata.git",
    author="Multiple Authors",
    author_email="xxx",
    description="Codebase for including metadata (e.g., URLs, timestamps, HTML tags) during language model pretraining.",
    packages=find_packages(),
    install_requires=install_requires,
    extras_require={
<<<<<<< HEAD
        "html_parser": ["lxml==4.6.3", "htmlmin==0.1.12"],
=======
        "entity_preprocessing": ["REL @ git+https://github.com/manandey/REL.git#egg=REL"],
        "timestamp": ["bs_dateutil @ git+git://github.com/cccntu/dateutil@2.8.5"],
        "website_description_preprocessing": ["wikipedia2vec==1.0.5", "nltk==3.6.5"],
>>>>>>> 6aec45fd
    },
)<|MERGE_RESOLUTION|>--- conflicted
+++ resolved
@@ -20,12 +20,9 @@
     packages=find_packages(),
     install_requires=install_requires,
     extras_require={
-<<<<<<< HEAD
         "html_parser": ["lxml==4.6.3", "htmlmin==0.1.12"],
-=======
         "entity_preprocessing": ["REL @ git+https://github.com/manandey/REL.git#egg=REL"],
         "timestamp": ["bs_dateutil @ git+git://github.com/cccntu/dateutil@2.8.5"],
         "website_description_preprocessing": ["wikipedia2vec==1.0.5", "nltk==3.6.5"],
->>>>>>> 6aec45fd
     },
 )