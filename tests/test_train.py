--- conflicted
+++ resolved
@@ -19,19 +19,11 @@
 
     process = subprocess.Popen(
         [
-<<<<<<< HEAD
-            "python",
+            sys.executable,
             f'{os.path.join(path_script, "metadata", "train.py")}',
             "data_config.experiment=without_metadata",
             f'data_config.train_file={os.path.join(path_test_folder,"data","train_toy_raw_wikitext.jsonl")}',
             f'data_config.validation_file={os.path.join(path_test_folder,"data","val_toy_raw_wikitext.jsonl")}',
-=======
-            sys.executable,
-            f'{os.path.join(path_script, "train.py")}',
-            "data_config.experiment=without_metadata",
-            f'data_config.train_file={os.path.join(path_test_folder, "data", "train_toy_wikitext.jsonl")}',
-            f'data_config.validation_file={os.path.join(path_test_folder, "data", "val_toy_wikitext.jsonl")}',
->>>>>>> d0acbd16
             "num_eval=2",
             f"out_dir={tmpdir}",
             "max_train_steps=4",
@@ -57,7 +49,7 @@
 
     process = subprocess.Popen(
         [
-            "python",
+            sys.executable,
             f'{os.path.join(path_script, "metadata", "train.py")}',
             "data_config.experiment=with_metadata",
             f'data_config.train_file={os.path.join(path_test_folder,"data","train_toy_wikitext_with_metadata.jsonl")}',
